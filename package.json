{
  "name": "Ruby",
  "displayName": "Ruby",
  "version": "0.17.0",
  "publisher": "rebornix",
  "description": "Provides Ruby language and debugging support for Visual Studio Code",
  "author": {
    "name": "Peng Lv"
  },
  "contributors": [
    {
      "name": "Peng Lyu",
      "url": "https://github.com/rebornix"
    },
    {
      "name": "Bryan Hoekstra",
      "url": "https://github.com/HookyQR"
    },
    {
      "name": "Drew Cain",
      "url": "https://github.com/groksrc"
    },
    {
      "name": "Lex Li",
      "url": "https://github.com/lextm"
    }
  ],
  "engines": {
    "vscode": "^1.14.0"
  },
  "license": "MIT",
  "icon": "images/ruby.png",
  "categories": [
    "Languages",
    "Debuggers",
    "Linters",
    "Snippets",
    "Formatters"
  ],
  "private": false,
  "repository": {
    "type": "git",
    "url": "https://github.com/rubyide/vscode-ruby.git"
  },
  "bugs": {
    "url": "https://github.com/rubyide/vscode-ruby/issues"
  },
  "dependencies": {
    "async": "^2.3.0",
    "lodash": "^4.17.3",
    "minimatch": "^3.0.3",
    "ruby-method-locate": "*",
    "vscode": "^1.1.4",
    "vscode-debugadapter": "^1.19.0",
    "vscode-debugprotocol": "^1.19.0",
    "xmldom": "^0.1.19"
  },
  "devDependencies": {
    "@types/mocha": "^2.2.33",
    "@types/node": "^6.0.50",
    "cson-parser": "^2.0.1",
    "gulp": "^3.9.0",
    "gulp-sourcemaps": "^1.6.0",
    "gulp-typescript": "^2.12.0",
    "gulp-util": "^3.0.5",
    "mocha": "^2.4.5",
    "run-sequence": "*",
    "typescript": "^2.1.5",
    "vscode": "^1.1.4",
    "vscode-debugadapter-testsupport": "^1.19.0"
  },
  "scripts": {
    "vscode:prepublish": "tsc -p ./src",
    "compile": "tsc -p ./src",
    "watch": "tsc -w -p ./src",
    "test-debugger": "node ./node_modules/mocha/bin/mocha --timeout 15000 -u tdd ./out/debugger/tests/*.js",
    "postinstall": "node ./node_modules/vscode/bin/install",
    "update-all-grammars": "node scripts/update-all-grammars",
    "update-grammar": "node scripts/update-grammar atom/language-ruby"
  },
  "activationEvents": [
    "onLanguage:ruby",
    "onLanguage:erb",
    "onCommand:workbench.action.tasks.runTask"
  ],
  "main": "./out/ruby.js",
  "contributes": {
    "snippets": [
      {
        "language": "ruby",
        "path": "./snippets/ruby.json"
      },
      {
        "language": "erb",
        "path": "./snippets/erb.json"
      }
    ],
    "commands": [
      {
        "command": "ruby.reloadProject",
        "title": "Ruby: Reload Project"
      }
    ],
    "configuration": {
      "title": "ruby language settings",
      "properties": {
        "ruby.locate": {
          "type": "object",
          "description": "Defines where the Ruby extension will look to find Modules, Classes and methods.",
          "default": {
            "exclude": "{**/@(test|spec|tmp|.*),**/@(test|spec|tmp|.*)/**,**/*_spec.rb}",
            "include": "**/*.rb"
          },
          "properties": {
            "include": {
              "type": "string",
              "description": "glob pattern to select files to parse. Matches are performed against the path relative to the workspace root",
              "default": "**/*.rb"
            },
            "exclude": {
              "type": "string",
              "description": "glob pattern to select files to ignore, this is also run against paths for exclusion from walking. Matches are performed against the path relative to the workspace root",
              "default": "{**/@(test|spec|tmp|.*),**/@(test|spec|tmp|.*)/**,**/*_spec.rb}"
            }
          }
        },
        "ruby.interpreter.commandPath": {
          "type": "string",
          "default": "ruby",
          "description": "Path to the Ruby interpreter.  Set this to an absolute path to select from multiple installed Ruby versions.",
          "isExecutable": true
        },
        "ruby.codeCompletion": {
          "type": "string",
          "enum": ["rcodetools", "other"],
          "default": "rcodetools",
          "description": "Method to use for code completion. Use `other` if another extension provides this feature."
        },
        "ruby.intellisense": {
          "type": "string",
<<<<<<< HEAD
          "enum": ["rubyLocate", "other"],
          "default": "rubyLocate",
          "description": "Method to use for intellisense (go to definition, etc.). Use `other` if another extension provides this feature."
},        "ruby.useBundler": {
          "type": ["boolean", "null"],
          "default": null,
=======
          "enum": ["solargraph", "rubyLocate", "none"],
          "default": "solargraph",
          "description": "Method to use for intellisense (go to definition, etc.)."
        },
        "ruby.useBundler": {
          "type": "boolean",
          "default": false,
>>>>>>> 65a301af
          "description": "Whether ruby tools should be started using Bundler"
        },
        "ruby.pathToBundler": {
          "type": "string",
          "default": "bundle",
          "description": "Path to the bundler executable (used if useBundler is true)"
        },
        "ruby.rctComplete.commandPath": {
          "type": "string",
          "default": "rct-complete",
          "description": "Path to the rct-complete command.  Set this to an absolute path to select from multiple installed Ruby versions.",
          "isExecutable": true
        },
        "ruby.lintDebounceTime": {
          "type": "integer",
          "default": 500,
          "description": "Time (ms) to wait after keypress before running enabled linters. Ensures linters are only run when typing has finished and not for every keypress"
        },
        "ruby.lint": {
          "type": "object",
          "description": "Set individual ruby linters to use",
          "properties": {
            "ruby": {
              "type": [
                "boolean",
                "object"
              ],
              "default": false,
              "description": "Use ruby -wc to lint"
            },
            "debride": {
              "type": [
                "boolean",
                "object"
              ],
              "default": false,
              "properties": {
                "rails": {
                  "type": "boolean",
                  "default": "true",
                  "description": "Add some rails call conversions"
                }
              },
              "description": "Use debride to lint"
            },
            "fasterer": {
              "type": "boolean",
              "default": false,
              "description": "Use fasterer to lint"
            },
            "reek": {
              "type": "boolean",
              "default": false,
              "description": "Use reek to lint"
            },
            "rubocop": {
              "type": [
                "boolean",
                "object"
              ],
              "default": false,
              "description": "Use RuboCop to lint",
              "properties": {
                "lint": {
                  "type": "boolean",
                  "default": false,
                  "description": "Enable Lint cops: Lint cops check for possible errors and very bad practices in your code. RuboCop implements in a portable way all built-in MRI lint checks (ruby -wc) and adds a lot of extra lint checks of its own."
                },
                "only": {
                  "type": "array",
                  "description": "Run only the specified cop(s) and/or cops in the specified departments",
                  "items": {
                    "type": "string"
                  }
                },
                "except": {
                  "type": "array",
                  "description": "Run all cops enabled by configuration except the specified cop(s) and/or departments",
                  "items": {
                    "type": "string"
                  }
                },
                "require": {
                  "type": "array",
                  "description": "Require Ruby files",
                  "items": {
                    "type": "string"
                  }
                },
                "rails": {
                  "type": "boolean",
                  "default": false,
                  "description": "Rails cops are specific to the Ruby on Rails framework"
                }
              }
            },
            "ruby-lint": {
              "type": [
                "boolean",
                "object"
              ],
              "default": false,
              "description": "Use ruby-lint to lint",
              "properties": {
                "levels": {
                  "type": "array",
                  "description": "Level of offenses to show",
                  "items": {
                    "type": "string",
                    "enum": [
                      "error",
                      "warning",
                      "info"
                    ]
                  }
                },
                "classes": {
                  "type": "array",
                  "description": "Classes of offenses to show",
                  "items": {
                    "type": "string",
                    "enum": [
                      "argument_amount",
                      "loop_keywords",
                      "pedantics",
                      "shadowing_variables",
                      "undefined_methods",
                      "undefined_variables",
                      "unused_variables",
                      "useless_equality_checks"
                    ]
                  }
                }
              }
            }
          }
        },
        "ruby.format": {
          "type": [ "boolean", "string" ],
          "enum": [ false, "rubocop" ],
          "default": false,
          "description": "Which system to use for formatting, or false for no formatting"
        }
      }
    },
    "languages": [
      {
        "id": "ruby",
        "aliases": [
          "Ruby",
          "ruby"
        ],
        "firstLine": "^#!\\s*/.*(?:ruby|rbx|rake)\\b",
        "extensions": [
          ".arb",
          ".builder",
          ".cgi",
          ".fcgi",
          ".gemspec",
          ".god",
          ".irbrc",
          ".jbuilder",
          ".mspec",
          ".pluginspec",
          ".podspec",
          ".prawn",
          ".pryrc",
          ".rabl",
          ".rake",
          ".rb",
          ".rbuild",
          ".rbw",
          ".rbx",
          ".rjs",
          ".ru",
          ".ruby",
          ".spec",
          ".thor",
          ".watchr"
        ],
        "filenames": [
          "appfile",
          "appraisals",
          "berksfile",
          "brewfile",
          "capfile",
          "fastfile",
          "guardfile",
          "podfile",
          "puppetfile",
          "rakefile",
          "snapfile",
          "thorfile",
          "vagrantfile",
          "dangerfile"
        ],
        "configuration": "./language-configuration-ruby.json"
      },
      {
        "id": "erb",
        "aliases": [
          "erb",
          "Encapsulated Ruby"
        ],
        "extensions": [
          ".erb",
          ".rhtml",
          ".rhtm"
        ],
        "configuration": "./language-configuration-erb.json"
      },
      {
        "id": "gemfile",
        "aliases": [
          "Gemfile",
          "Bundler",
          "bundler"
        ],
        "filenames": [
          "Gemfile"
        ],
        "configuration": "./language-configuration-ruby.json"
      }
    ],
    "grammars": [
      {
        "language": "ruby",
        "scopeName": "source.ruby",
        "path": "./syntaxes/ruby.cson.json"
      },
      {
        "language": "erb",
        "scopeName": "text.html.erb",
        "path": "./syntaxes/erb.cson.json",
        "embeddedLanguages": {
          "source.css": "css",
          "source.js": "javascript",
          "source.ruby": "ruby"
        }
      },
      {
        "language": "gemfile",
        "scopeName": "source.ruby.gemfile",
        "path": "./syntaxes/gemfile.cson.json"
      }
    ],
    "debuggers": [
      {
        "type": "Ruby",
        "label": "Ruby",
        "enableBreakpointsFor": {
          "languageIds": [
            "ruby",
            "erb"
          ]
        },
        "program": "./out/debugger/main.js",
        "runtime": "node",
        "configurationAttributes": {
          "launch": {
            "required": [
              "program"
            ],
            "properties": {
              "program": {
                "type": "string",
                "description": "Absolute path to the program.",
                "default": "${workspaceRoot}/main.rb"
              },
              "stopOnEntry": {
                "type": "boolean",
                "description": "Automatically stop after launch.",
                "default": true
              },
              "showDebuggerOutput": {
                "type": "boolean",
                "description": "Show output of the debugger in the console.",
                "default": false
              },
              "args": {
                "type": "array",
                "description": "Command line arguments passed to the program.",
                "items": {
                  "type": "string"
                },
                "default": []
              },
              "env": {
                "type": "object",
                "description": "Additional environment variables to pass to the debugging (and debugged) process.",
                "default": {}
              },
              "cwd": {
                "type": "string",
                "description": "Absolute path to the working directory of the program being debugged.",
                "default": "${workspaceRoot}"
              },
              "useBundler": {
                "type": "boolean",
                "description": "Use `bundle exec` to run rdebug-ide. Enable this option if you have used bundle install --path with rdebug-ide as a bundled gem.",
                "default": false
              },
              "pathToRuby": {
                "type": "string",
                "description": "Path to the Ruby executable if it is not 'ruby', used to run the program without the debugger (under CTRL+F5)",
                "default": "ruby"
              },
              "pathToBundler": {
                "type": "string",
                "description": "If you use the `useBunder` option, and `bundle` is not in your path, provide the absolute path to `bundle` (eg. \"/usr/bin/bundle\" )",
                "default": "bundle"
              },
              "pathToRDebugIDE": {
                "type": "string",
                "description": "If `rdebug-ide` is not in your path, provide the absolute path to `rdebug-ide` (eg. \"c:\\ruby\\rdebug-ide.bat\" )",
                "default": "rdebug-ide"
              },
              "debuggerPort": {
                "type": "string",
                "description": "If you want to run more than one debugger, you can specify the port here.",
                "default": "1234"
              },
              "includes": {
                "type": "array",
                "description": "Additional paths to be added to Ruby's include path",
                "default": []
              }
            }
          },
          "attach": {
            "required": [
              "cwd",
              "remoteHost",
              "remotePort",
              "remoteWorkspaceRoot"
            ],
            "properties": {
              "cwd": {
                "type": "string",
                "description": "Absolute path to the working directory of the program being debugged.",
                "default": "${workspaceRoot}"
              },
              "remoteHost": {
                "type": "string",
                "description": "Host address for remote debugging.",
                "default": "127.0.0.1"
              },
              "remotePort": {
                "type": "string",
                "description": "Port for remote debugging.",
                "default": "1234"
              },
              "remoteWorkspaceRoot": {
                "type": "string",
                "description": "Remote workspace root, this parameter is required for remote debugging.",
                "default": "${workspaceRoot}"
              },
              "showDebuggerOutput": {
                "type": "boolean",
                "description": "Show output of the debugger in the console.",
                "default": false
              }
            }
          }
        },
        "initialConfigurations": [
          {
            "name": "Debug Local File",
            "type": "Ruby",
            "request": "launch",
            "cwd": "${workspaceRoot}",
            "program": "${workspaceRoot}/main.rb"
          },
          {
            "name": "Listen for rdebug-ide",
            "type": "Ruby",
            "request": "attach",
            "cwd": "${workspaceRoot}",
            "remoteHost": "127.0.0.1",
            "remotePort": "1234",
            "remoteWorkspaceRoot": "${workspaceRoot}"
          },
          {
            "name": "Rails server",
            "type": "Ruby",
            "request": "launch",
            "cwd": "${workspaceRoot}",
            "program": "${workspaceRoot}/bin/rails",
            "args": [
              "server"
            ]
          },
          {
            "name": "RSpec - all",
            "type": "Ruby",
            "request": "launch",
            "cwd": "${workspaceRoot}",
            "program": "${workspaceRoot}/bin/rspec",
            "args": [
              "-I",
              "${workspaceRoot}"
            ]
          },
          {
            "name": "RSpec - active spec file only",
            "type": "Ruby",
            "request": "launch",
            "cwd": "${workspaceRoot}",
            "program": "${workspaceRoot}/bin/rspec",
            "args": [
              "-I",
              "${workspaceRoot}",
              "${file}"
            ]
          },
          {
            "name": "Cucumber",
            "type": "Ruby",
            "request": "launch",
            "cwd": "${workspaceRoot}",
            "program": "${workspaceRoot}/bin/cucumber"
          }
        ]
      }
    ]
  }
}<|MERGE_RESOLUTION|>--- conflicted
+++ resolved
@@ -138,14 +138,6 @@
         },
         "ruby.intellisense": {
           "type": "string",
-<<<<<<< HEAD
-          "enum": ["rubyLocate", "other"],
-          "default": "rubyLocate",
-          "description": "Method to use for intellisense (go to definition, etc.). Use `other` if another extension provides this feature."
-},        "ruby.useBundler": {
-          "type": ["boolean", "null"],
-          "default": null,
-=======
           "enum": ["solargraph", "rubyLocate", "none"],
           "default": "solargraph",
           "description": "Method to use for intellisense (go to definition, etc.)."
@@ -153,7 +145,6 @@
         "ruby.useBundler": {
           "type": "boolean",
           "default": false,
->>>>>>> 65a301af
           "description": "Whether ruby tools should be started using Bundler"
         },
         "ruby.pathToBundler": {
