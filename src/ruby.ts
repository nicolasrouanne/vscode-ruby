"use strict";

import * as vscode from 'vscode';
import { Location, ExtensionContext, Position, SymbolKind, SymbolInformation } from 'vscode';
import * as Locate from './locate/locate';
import * as path from 'path';
import * as cp from 'child_process';
import { LintCollection } from './lint/lintCollection';
import { RubyDocumentFormattingEditProvider } from './format/rubyFormat';
import * as utils from './utils';
import { registerTaskProvider } from './task/rake';
import { Config as LintConfig } from './lint/lintConfig';
import * as debounce from 'lodash/debounce';

export function activate(context: ExtensionContext) {
	const subs = context.subscriptions;
	// register language config
	vscode.languages.setLanguageConfiguration('ruby', {
		indentationRules: {
			increaseIndentPattern: /^(\s*(module|class|((private|protected)\s+)?def|unless|if|else|elsif|case|when|begin|rescue|ensure|for|while|until|(?=.*?\b(do|begin|case|if|unless)\b)("(\\.|[^\\"])*"|'(\\.|[^\\'])*'|[^#"'])*(\s(do|begin|case)|[-+=&|*/~%^<>~]\s*(if|unless)))\b(?![^;]*;.*?\bend\b)|("(\\.|[^\\"])*"|'(\\.|[^\\'])*'|[^#"'])*(\((?![^\)]*\))|\{(?![^\}]*\})|\[(?![^\]]*\]))).*$/,
			decreaseIndentPattern: /^\s*([}\]]([,)]?\s*(#|$)|\.[a-zA-Z_]\w*\b)|(end|rescue|ensure|else|elsif|when)\b)/
		},
		wordPattern: /(-?\d+(?:\.\d+))|(:?[A-Za-z][^-`~@#%^&()=+[{}|;:'",<>/.*\]\s\\!?]*[!?]?)/
	});

	registerHighlightProvider(context);
	registerLinters(context);
	registerCompletionProvider(context);
	registerFormatter(context);
	registerIntellisenseProvider(context);
	registerTaskProvider(context);
	utils.loadEnv();
}

<<<<<<< HEAD
function getGlobalConfig() {
	let globalConfig = {};
	let rubyInterpreterPath = (vscode.workspace.getConfiguration("ruby.interpreter") as any).commandPath;
	if (rubyInterpreterPath) {
		globalConfig["rubyInterpreterPath"] = rubyInterpreterPath;
=======
function getGlobalLintConfig() : LintConfig {
	let globalConfig = new LintConfig();

	let pathToRuby = vscode.workspace.getConfiguration("ruby.interpreter").commandPath;
	if (pathToRuby) {
		globalConfig.pathToRuby = pathToRuby;
	}

	let useBundler = vscode.workspace.getConfiguration("ruby").get<boolean | null>("useBundler");
	if (useBundler !== null) {
		globalConfig.useBundler = useBundler;
	}

	let pathToBundler = vscode.workspace.getConfiguration("ruby").pathToBundler;
	if (pathToBundler) {
		globalConfig.pathToBundler = pathToBundler;
>>>>>>> c46d0f1f
	}
	return globalConfig;
}

function registerHighlightProvider(ctx: ExtensionContext) {
	// highlight provider
	let pairedEnds = [];

	const getEnd = function (line) {
		//end must be on a line by itself, or followed directly by a dot
		let match = line.text.match(/^(\s*)end\b[\.\s#]?\s*$/);
		if (match) {
			return new vscode.Range(line.lineNumber, match[1].length, line.lineNumber, match[1].length + 3);
		}
	}

	const getEntry = function(line) {
		let match = line.text.match(/^(.*\b)(begin|class|def|for|if|module|unless|until|case|while)\b[^;]*$/);
		if (match) {
			return new vscode.Range(line.lineNumber, match[1].length, line.lineNumber, match[1].length + match[2].length);
		} else {
			//check for do
			match = line.text.match(/\b(do)\b\s*(\|.*\|[^;]*)?$/);
			if (match) {
				return new vscode.Range(line.lineNumber, match.index, line.lineNumber, match.index + 2);
			}
		}
	}

	const balancePairs = function (doc) {
		pairedEnds = [];
		if (doc.languageId !== 'ruby') return;

		let waitingEntries = [];
		let entry, end;
		for (let i = 0; i < doc.lineCount; i++) {
			if ((entry = getEntry(doc.lineAt(i)))) {
				waitingEntries.push(entry);
			} else if (waitingEntries.length && (end = getEnd(doc.lineAt(i)))) {
				pairedEnds.push({
					entry: waitingEntries.pop(),
					end: end
				});
			}
		}
	}

	const balanceEvent = function (event) {
		if (event && event.document) balancePairs(event.document);
	}

	ctx.subscriptions.push(vscode.languages.registerDocumentHighlightProvider('ruby', {
		provideDocumentHighlights: (doc, pos) => {
			let result = pairedEnds.find(pair => (
				pair.entry.start.line === pos.line ||
				pair.end.start.line === pos.line));
			if (result) {
				return [new vscode.DocumentHighlight(result.entry, 2), new vscode.DocumentHighlight(result.end, 2)];
			}
		}
	}));

	ctx.subscriptions.push(vscode.window.onDidChangeActiveTextEditor(balanceEvent));
	ctx.subscriptions.push(vscode.workspace.onDidChangeTextDocument(balanceEvent));
	ctx.subscriptions.push(vscode.workspace.onDidOpenTextDocument(balancePairs));
	if (vscode.window && vscode.window.activeTextEditor) {
		balancePairs(vscode.window.activeTextEditor.document);
	}
}

function registerLinters(ctx: ExtensionContext) {
<<<<<<< HEAD
	const globalConfig = getGlobalConfig();
	const linters = new LintCollection(globalConfig, (vscode.workspace.getConfiguration("ruby") as any).lint, vscode.workspace.rootPath);
=======
	const globalConfig = getGlobalLintConfig();
	const linters = new LintCollection(globalConfig, vscode.workspace.getConfiguration("ruby").lint, vscode.workspace.rootPath);
>>>>>>> c46d0f1f
	ctx.subscriptions.push(linters);

	function executeLinting(e: vscode.TextEditor | vscode.TextDocumentChangeEvent) {
		if (!e) return;
		linters.run(e.document);
	}

	// Debounce linting to prevent running on every keypress, only run when typing has stopped
	const lintDebounceTime = vscode.workspace.getConfiguration('ruby').lintDebounceTime;
	const executeDebouncedLinting = debounce(executeLinting, lintDebounceTime);

	ctx.subscriptions.push(vscode.window.onDidChangeActiveTextEditor(executeLinting));
	ctx.subscriptions.push(vscode.workspace.onDidChangeTextDocument(executeDebouncedLinting));
	ctx.subscriptions.push(vscode.workspace.onDidChangeConfiguration(() => {
		const docs = vscode.window.visibleTextEditors.map(editor => editor.document);
		console.log("Config changed. Should lint:", docs.length);
<<<<<<< HEAD
		const globalConfig = getGlobalConfig();
		linters.cfg((vscode.workspace.getConfiguration("ruby") as any).lint, globalConfig);
=======
		const globalConfig = getGlobalLintConfig();
		linters.cfg(vscode.workspace.getConfiguration("ruby").lint, globalConfig);
>>>>>>> c46d0f1f
		docs.forEach(doc => linters.run(doc));
	}));

	// run against all of the current open files
	vscode.window.visibleTextEditors.forEach(executeLinting);
}

function registerCompletionProvider(ctx: ExtensionContext) {
	if (vscode.workspace.getConfiguration('ruby').codeCompletion == 'rcodetools') {
		const completeCommand = function (args) {
			let rctCompletePath = vscode.workspace.getConfiguration('ruby.rctComplete').get('commandPath', 'rct-complete');
			args.push('--interpreter');
			args.push(vscode.workspace.getConfiguration('ruby.interpreter').get('commandPath', 'ruby'));
			if (process.platform === 'win32')
				return cp.spawn('cmd', ['/c', rctCompletePath].concat(args));
			return cp.spawn(rctCompletePath, args);
		}

		const completeTest = completeCommand(['--help']);
		completeTest.on('exit', () => {
			ctx.subscriptions.push(
				vscode.languages.registerCompletionItemProvider(
					/** selector */'ruby',
					/** provider */{
						provideCompletionItems: function completionProvider(document, position, token) {
							return new Promise((resolve, reject) => {
								const line = position.line + 1;
								const column = position.character;
								let child = completeCommand([
									'--completion-class-info',
									'--dev',
									'--fork',
									'--line=' + line,
									'--column=' + column
								]);
								let outbuf = [],
									errbuf = [];
								child.stderr.on('data', (data) => errbuf.push(data));
								child.stdout.on('data', (data) => outbuf.push(data));
								child.stdout.on('end', () => {
									if (errbuf.length > 0) return reject(Buffer.concat(errbuf).toString());
									let completionItems = [];
									Buffer.concat(outbuf).toString().split('\n').forEach(function (elem) {
										let items = elem.split('\t');
										if (/^[^\w]/.test(items[0])) return;
										if (items[0].trim().length === 0) return;
										let completionItem = new vscode.CompletionItem(items[0]);
										completionItem.detail = items[1];
										completionItem.documentation = items[1];
										completionItem.filterText = items[0];
										completionItem.insertText = items[0];
										completionItem.label = items[0];
										completionItem.kind = vscode.CompletionItemKind.Method;
										completionItems.push(completionItem);
									}, this);
									if (completionItems.length === 0)
										return reject([]);
									return resolve(completionItems);
								});
								child.stdin.end(document.getText());
							});
						}
					},
					/** triggerCharacters */ ...['.']
				)
			)
		});
		completeTest.on('error', () => 0);
	}
}

function registerFormatter(ctx: ExtensionContext) {
	new RubyDocumentFormattingEditProvider().register(ctx);
}

function registerIntellisenseProvider(ctx: ExtensionContext) {
	// for locate: if it's a project, use the root, othewise, don't bother
	if (vscode.workspace.getConfiguration('ruby').intellisense == 'rubyLocate') {
		if (vscode.workspace.rootPath) {
			const refreshLocate = () => {
				let progressOptions = { location: vscode.ProgressLocation.Window, title: 'Indexing Ruby source files' };
				vscode.window.withProgress(progressOptions, () => locate.walk());
			};
			const settings: any = vscode.workspace.getConfiguration("ruby.locate") || {};
			let locate = new Locate(vscode.workspace.rootPath, settings);
			refreshLocate();
			ctx.subscriptions.push(vscode.commands.registerCommand('ruby.reloadProject', refreshLocate));

			const watch = vscode.workspace.createFileSystemWatcher(settings.include);
			watch.onDidChange(uri => locate.parse(uri.fsPath));
			watch.onDidCreate(uri => locate.parse(uri.fsPath));
			watch.onDidDelete(uri => locate.rm(uri.fsPath));
			const locationConverter = match => new vscode.Location(vscode.Uri.file(match.file), new vscode.Position(match.line, match.char));
			const defProvider = {
				provideDefinition: (doc, pos) => {
					const txt = doc.getText(doc.getWordRangeAtPosition(pos));
					return locate.find(txt).then(matches => matches.map(locationConverter));
				}
			};
			ctx.subscriptions.push(vscode.languages.registerDefinitionProvider(['ruby', 'erb'], defProvider));
			const symbolKindTable = {
				class: () => SymbolKind.Class,
				module: () => SymbolKind.Module,
				method: symbolInfo => symbolInfo.name === 'initialize' ? SymbolKind.Constructor : SymbolKind.Method,
				classMethod: () => SymbolKind.Method,
			};
			const defaultSymbolKind = symbolInfo => {
				console.warn(`Unknown symbol type: ${symbolInfo.type}`);
				return SymbolKind.Variable;
			};
			// NOTE: Workaround for high CPU usage on IPC (channel.onread) when too many symbols returned.
			// For channel.onread see issue like this: https://github.com/Microsoft/vscode/issues/6026
			const numOfSymbolLimit = 3000;
			const symbolsConverter = matches => matches.slice(0, numOfSymbolLimit).map(match => {
				const symbolKind = (symbolKindTable[match.type] || defaultSymbolKind)(match);
				return new SymbolInformation(match.name, symbolKind, match.containerName, locationConverter(match));
			});
			const docSymbolProvider = {
				provideDocumentSymbols: (document, token) => {
					return locate.listInFile(document.fileName).then(symbolsConverter);
				}
			};
			ctx.subscriptions.push(vscode.languages.registerDocumentSymbolProvider(['ruby', 'erb'], docSymbolProvider));
			const workspaceSymbolProvider = {
				provideWorkspaceSymbols: (query, token) => {
					return locate.query(query).then(symbolsConverter);
				}
			};
			ctx.subscriptions.push(vscode.languages.registerWorkspaceSymbolProvider(workspaceSymbolProvider));
		} else {
			var rubyLocateUnavailable = () => {
				vscode.window.showInformationMessage('There is not an open workspace for rubyLocate to reload.');
			};
			ctx.subscriptions.push(vscode.commands.registerCommand('ruby.reloadProject', rubyLocateUnavailable));
		}
	} else {
		var rubyLocateDisabled = () => {
			vscode.window.showInformationMessage('The `ruby.intellisense` configuration is not set to use rubyLocate.')
		};
		ctx.subscriptions.push(vscode.commands.registerCommand('ruby.reloadProject', rubyLocateDisabled));
	}
}<|MERGE_RESOLUTION|>--- conflicted
+++ resolved
@@ -32,13 +32,6 @@
 	utils.loadEnv();
 }
 
-<<<<<<< HEAD
-function getGlobalConfig() {
-	let globalConfig = {};
-	let rubyInterpreterPath = (vscode.workspace.getConfiguration("ruby.interpreter") as any).commandPath;
-	if (rubyInterpreterPath) {
-		globalConfig["rubyInterpreterPath"] = rubyInterpreterPath;
-=======
 function getGlobalLintConfig() : LintConfig {
 	let globalConfig = new LintConfig();
 
@@ -55,7 +48,6 @@
 	let pathToBundler = vscode.workspace.getConfiguration("ruby").pathToBundler;
 	if (pathToBundler) {
 		globalConfig.pathToBundler = pathToBundler;
->>>>>>> c46d0f1f
 	}
 	return globalConfig;
 }
@@ -127,13 +119,8 @@
 }
 
 function registerLinters(ctx: ExtensionContext) {
-<<<<<<< HEAD
-	const globalConfig = getGlobalConfig();
-	const linters = new LintCollection(globalConfig, (vscode.workspace.getConfiguration("ruby") as any).lint, vscode.workspace.rootPath);
-=======
 	const globalConfig = getGlobalLintConfig();
 	const linters = new LintCollection(globalConfig, vscode.workspace.getConfiguration("ruby").lint, vscode.workspace.rootPath);
->>>>>>> c46d0f1f
 	ctx.subscriptions.push(linters);
 
 	function executeLinting(e: vscode.TextEditor | vscode.TextDocumentChangeEvent) {
@@ -150,13 +137,8 @@
 	ctx.subscriptions.push(vscode.workspace.onDidChangeConfiguration(() => {
 		const docs = vscode.window.visibleTextEditors.map(editor => editor.document);
 		console.log("Config changed. Should lint:", docs.length);
-<<<<<<< HEAD
-		const globalConfig = getGlobalConfig();
-		linters.cfg((vscode.workspace.getConfiguration("ruby") as any).lint, globalConfig);
-=======
 		const globalConfig = getGlobalLintConfig();
 		linters.cfg(vscode.workspace.getConfiguration("ruby").lint, globalConfig);
->>>>>>> c46d0f1f
 		docs.forEach(doc => linters.run(doc));
 	}));
 
