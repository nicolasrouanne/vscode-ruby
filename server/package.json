{
  "name": "vscode-ruby-server",
  "version": "1.0.0",
  "description": "Language server for vscode-ruby",
  "repository": "https://github.com/rubyide/vscode-ruby",
  "author": "Stafford Brunk <stafford.brunk@gmail.com>",
  "license": "MIT",
  "private": false,
  "dependencies": {
    "diff-match-patch": "^1.0.4",
    "prebuild-install": "^5.0.0",
<<<<<<< HEAD
    "tree-sitter": "^0.13.22",
    "tree-sitter-ruby": "^0.13.11",
    "rxjs": "^6.4.0",
    "spawn-rx": "^3.0.0",
    "vscode-languageserver": "^5.1.0",
    "vscode-uri": "^1.0.6"
=======
    "tree-sitter": "^0.13.23",
    "tree-sitter-ruby": "^0.13.13",
    "vscode-languageserver": "^4.4.0",
    "vscode-uri": "^1.0.5"
>>>>>>> 69191bd3
  },
  "devDependencies": {
    "@types/diff-match-patch": "^1.0.32",
    "@types/execa": "^0.9.0",
    "prebuild": "^7.6.0"
  },
  "scripts": {
    "remove-binaries": "rm -rf node_modules/tree-sitter/build && rm -rf node_modules/tree-sitter-ruby/build"
  }
}<|MERGE_RESOLUTION|>--- conflicted
+++ resolved
@@ -9,19 +9,12 @@
   "dependencies": {
     "diff-match-patch": "^1.0.4",
     "prebuild-install": "^5.0.0",
-<<<<<<< HEAD
-    "tree-sitter": "^0.13.22",
-    "tree-sitter-ruby": "^0.13.11",
+    "tree-sitter": "^0.13.23",
+    "tree-sitter-ruby": "^0.13.13",
     "rxjs": "^6.4.0",
     "spawn-rx": "^3.0.0",
     "vscode-languageserver": "^5.1.0",
     "vscode-uri": "^1.0.6"
-=======
-    "tree-sitter": "^0.13.23",
-    "tree-sitter-ruby": "^0.13.13",
-    "vscode-languageserver": "^4.4.0",
-    "vscode-uri": "^1.0.5"
->>>>>>> 69191bd3
   },
   "devDependencies": {
     "@types/diff-match-patch": "^1.0.32",
